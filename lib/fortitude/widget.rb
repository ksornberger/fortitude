--- conflicted
+++ resolved
@@ -24,159 +24,6 @@
     include Fortitude::Widget::Tags
     include Fortitude::Widget::Needs
 
-    # NEEDS =========================================================================================================
-<<<<<<< HEAD
-=======
-    # INTERNAL USE ONLY
-    REQUIRED_NEED = Object.new
-    # INTERNAL USE ONLY
-    NOT_PRESENT_NEED = Object.new
-
-    # INTERNAL USE ONLY
-    attr_reader :_fortitude_default_assigns
-
-    class << self
-      # PUBLIC API
-      def needs(*names)
-        previous_needs = needs_as_hash
-        return previous_needs if names.length == 0
-
-        @this_class_needs ||= { }
-
-        with_defaults_raw = { }
-        with_defaults_raw = names.pop if names[-1] && names[-1].kind_of?(Hash)
-
-        names = names.map { |n| n.to_s.strip.downcase.to_sym }
-        with_defaults = { }
-        with_defaults_raw.each { |k,v| with_defaults[k.to_s.strip.downcase.to_sym] = v }
-
-        bad_names = names.select { |n| ! is_valid_ruby_method_name?(n.to_s) }
-        raise ArgumentError, "Needs in a Fortitude widget class must be valid Ruby method names; these are not: #{bad_names.inspect}" if bad_names.length > 0
-
-        names.each do |name|
-          @this_class_needs[name] = REQUIRED_NEED
-        end
-
-        with_defaults.each do |name, default_value|
-          @this_class_needs[name] = default_value.freeze
-        end
-
-        rebuild_needs!(:need_declared)
-
-        needs_as_hash
-      end
-
-      # INTERNAL USE ONLY
-      def is_valid_ruby_method_name?(s)
-        s.to_s =~ /^[A-Za-z_][A-Za-z0-9_]*[\?\!]?$/
-      end
-
-      # INTERNAL USE ONLY
-      def needs_as_hash
-        @_fortitude_needs_as_hash ||= begin
-          out = { }
-          out = superclass.needs_as_hash if superclass.respond_to?(:needs_as_hash)
-          out.merge(@this_class_needs || { })
-        end
-      end
-
-      # INTERNAL USE ONLY
-      def rebuild_needs!(why, klass = self)
-        rebuilding(:needs, why, klass) do
-          @_fortitude_needs_as_hash = nil
-          rebuild_my_needs_methods!
-          direct_subclasses.each { |s| s.rebuild_needs!(why, klass) }
-        end
-      end
-
-      # PUBLIC API
-      def extract_needed_assigns_from(input)
-        input = input.with_indifferent_access
-
-        out = { }
-        needs_as_hash.keys.each do |name|
-          out[name] = input[name] if input.has_key?(name)
-        end
-        out
-      end
-
-      # INTERNAL USE ONLY
-      STANDARD_INSTANCE_VARIABLE_PREFIX = "_fortitude_assign_"
-
-      # INTERNAL USE ONLY
-      def instance_variable_name_for_need(need_name)
-        effective_name = need_name.to_s
-        effective_name.gsub!("!", "_fortitude_bang")
-        effective_name.gsub!("?", "_fortitude_question")
-        "@" + (use_instance_variables_for_assigns ? "" : STANDARD_INSTANCE_VARIABLE_PREFIX) + effective_name
-      end
-
-      # INTERNAL USE ONLY
-      def rebuild_my_needs_methods!
-        n = needs_as_hash
-
-        needs_text = n.map do |need, default_value|
-          Fortitude::SimpleTemplate.template('need_assignment_template').result(:extra_assigns => extra_assigns,
-            :need => need, :has_default => (default_value != REQUIRED_NEED),
-            :ivar_name => instance_variable_name_for_need(need)
-          )
-        end.join("\n\n")
-
-        assign_locals_from_text = Fortitude::SimpleTemplate.template('assign_locals_from_template').result(
-          :extra_assigns => extra_assigns, :needs_text => needs_text)
-        class_eval(assign_locals_from_text)
-
-        n.each do |need, default_value|
-          text = Fortitude::SimpleTemplate.template('need_method_template').result(
-            :need => need, :ivar_name => instance_variable_name_for_need(need),
-            :debug => self.debug)
-          needs_module.module_eval(text)
-        end
-      end
-      private :rebuild_my_needs_methods!
-    end
-
-    # PUBLIC API
-    def shared_variables
-      @_fortitude_rendering_context.instance_variable_set
-    end
-
-    # INTERNAL USE ONLY
-    def instance_variable_name_for_need(need)
-      self.class.instance_variable_name_for_need(need)
-    end
-
-    # INTERNAL USE ONLY
-    def needs_as_hash
-      @_fortitude_needs_as_hash ||= self.class.needs_as_hash
-    end
-
-    # PUBLIC API
-    def assigns
-      @_fortitude_assigns_proxy ||= begin
-        keys = needs_as_hash.keys
-        keys |= (@_fortitude_raw_assigns.keys.map(&:to_sym)) if self.class.extra_assigns == :use
-
-        Fortitude::AssignsProxy.new(self, keys)
-      end
-    end
-
-    # INTERNAL USE ONLY
-    def widget_extra_assigns
-      (@_fortitude_extra_assigns || { })
-    end
-
-    # INTERNAL USE ONLY
-    def transfer_shared_variables(*args, &block)
-      if self.class.implicit_shared_variable_access
-        @_fortitude_rendering_context.instance_variable_set.with_instance_variable_copying(self, *args, &block)
-      else
-        block.call(*args)
-      end
-    end
-    private :transfer_shared_variables
->>>>>>> 3eb996ca
-
     # RAILS =========================================================================================================
     if defined?(::Rails)
       include Fortitude::Rails::WidgetMethods
