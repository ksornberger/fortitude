--- conflicted
+++ resolved
@@ -46,11 +46,7 @@
       end
 
       def render(scope=Object.new, locals={}, &block)
-<<<<<<< HEAD
         ensure_template_is_evaluated!
-=======
-        ensure_evaluated!
->>>>>>> 0d5accd5
 
         rendering_context = Fortitude::RenderingContext.new({
           :yield_block => block, :render_yield_result => false,
@@ -73,15 +69,9 @@
       end
 
       private
-<<<<<<< HEAD
       def ensure_template_is_evaluated!
         @template_evaluated ||= begin
           ::Object.class_eval(data)
-=======
-      def ensure_evaluated!
-        @evaluated ||= begin
-          evaluate_template!
->>>>>>> 0d5accd5
           true
         end
       end
